// SPDX-FileCopyrightText: 2023 The Pion community <https://pion.ly>
// SPDX-License-Identifier: MIT

package nack

import (
	"testing"

	"github.com/pion/rtp"
	"github.com/stretchr/testify/require"
)

func TestSendBuffer(t *testing.T) {
	pm := newPacketManager()
	for _, start := range []uint16{0, 1, 2, 3, 4, 5, 6, 7, 8, 9, 511, 512, 513, 32767, 32768, 32769, 65527, 65528, 65529, 65530, 65531, 65532, 65533, 65534, 65535} {
		start := start

		sb, err := newSendBuffer(8)
		require.NoError(t, err)

		add := func(nums ...uint16) {
			for _, n := range nums {
				seq := start + n
				pkt, err := pm.NewPacket(&rtp.Header{SequenceNumber: seq}, nil)
				require.NoError(t, err)
				sb.add(&pkt)
			}
		}

		assertGet := func(nums ...uint16) {
			t.Helper()
			for _, n := range nums {
				seq := start + n
				packet := sb.get(seq)
				if packet == nil {
					t.Errorf("packet not found: %d", seq)
					continue
				}
				if packet.Header().SequenceNumber != seq {
					t.Errorf("packet for %d returned with incorrect SequenceNumber: %d", seq, packet.Header().SequenceNumber)
				}
				packet.Release()
			}
		}
		assertNOTGet := func(nums ...uint16) {
			t.Helper()
			for _, n := range nums {
				seq := start + n
				packet := sb.get(seq)
				if packet != nil {
					t.Errorf("packet found for %d: %d", seq, packet.Header().SequenceNumber)
				}
			}
		}

		add(0, 1, 2, 3, 4, 5, 6, 7)
		assertGet(0, 1, 2, 3, 4, 5, 6, 7)

		add(8)
		assertGet(8)
		assertNOTGet(0)

		add(10)
		assertGet(10)
		assertNOTGet(1, 2, 9)

		add(22)
		assertGet(22)
		assertNOTGet(3, 4, 5, 6, 7, 8, 9, 10, 11, 12, 13, 14, 15, 16, 17, 18, 19, 20, 21)
	}
}

func TestSendBuffer_Overridden(t *testing.T) {
	// override original packet content and get
	pm := newPacketManager()
	sb, err := newSendBuffer(1)
	require.NoError(t, err)
	require.Equal(t, uint16(1), sb.size)

	originalBytes := []byte("originalContent")
	pkt, err := pm.NewPacket(&rtp.Header{SequenceNumber: 1}, originalBytes)
	require.NoError(t, err)
	sb.add(&pkt)

	// change payload
	copy(originalBytes, "altered")
	retrieved := sb.get(1)
	require.NotNil(t, retrieved)
	require.Equal(t, "originalContent", string(retrieved.Payload()))
	retrieved.Release()
	require.Equal(t, 1, retrieved.count)

	// ensure original packet is released
	pkt, err = pm.NewPacket(&rtp.Header{SequenceNumber: 2}, originalBytes)
	require.NoError(t, err)
	sb.add(&pkt)
	require.Equal(t, 0, retrieved.count)

	require.Nil(t, sb.get(1))
}

// this test is only useful when being run with the race detector, it won't fail otherwise:
//
<<<<<<< HEAD
//	go test -race ./pkg/nack/
=======
// go test -race ./pkg/nack/
>>>>>>> df24211b
func TestSendBuffer_Race(t *testing.T) {
	pm := newPacketManager()
	for _, start := range []uint16{0, 1, 2, 3, 4, 5, 6, 7, 8, 9, 511, 512, 513, 32767, 32768, 32769, 65527, 65528, 65529, 65530, 65531, 65532, 65533, 65534, 65535} {
		start := start

		sb, err := newSendBuffer(8)
		require.NoError(t, err)

		add := func(nums ...uint16) {
			for _, n := range nums {
				seq := start + n
				pkt, err := pm.NewPacket(&rtp.Header{SequenceNumber: seq}, nil)
				require.NoError(t, err)
				sb.add(&pkt)
			}
		}

		get := func(nums ...uint16) {
			t.Helper()
			for _, n := range nums {
				seq := start + n
				sb.get(seq)
			}
		}

		go add(0, 1, 2, 3, 4, 5, 6, 7)
		go get(0, 1, 2, 3, 4, 5, 6, 7)
	}
}<|MERGE_RESOLUTION|>--- conflicted
+++ resolved
@@ -101,11 +101,7 @@
 
 // this test is only useful when being run with the race detector, it won't fail otherwise:
 //
-<<<<<<< HEAD
-//	go test -race ./pkg/nack/
-=======
 // go test -race ./pkg/nack/
->>>>>>> df24211b
 func TestSendBuffer_Race(t *testing.T) {
 	pm := newPacketManager()
 	for _, start := range []uint16{0, 1, 2, 3, 4, 5, 6, 7, 8, 9, 511, 512, 513, 32767, 32768, 32769, 65527, 65528, 65529, 65530, 65531, 65532, 65533, 65534, 65535} {
